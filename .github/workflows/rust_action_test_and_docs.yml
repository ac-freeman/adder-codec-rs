--- conflicted
+++ resolved
@@ -20,14 +20,10 @@
           sudo apt-key adv --keyserver keyserver.ubuntu.com --recv-keys 3B4FE6ACC0B21F32
 
       - name: Install Rust
-<<<<<<< HEAD
         uses: dtolnay/rust-toolchain@master
         with:
           toolchain: stable
           override: true
-=======
-        uses: dtolnay/rust-toolchain@nightly
->>>>>>> 777ed824
 
       - name: Install AV dependencies
         run: sudo apt-get install -y --fix-missing libodbccr2 libodbc2 libssl-dev alsa-utils libasound2-dev portaudio19-dev build-essential libpulse-dev libdbus-1-dev libudev-dev libatk1.0-dev libgtk-3-dev libavfilter-dev libavdevice-dev
