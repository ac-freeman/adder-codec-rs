use crate::player::ui::ReconstructionMethod;
use adder_codec_core::bitstream_io::{BigEndian, BitReader};
use adder_codec_core::codec::decoder::Decoder;
use adder_codec_core::*;
use adder_codec_rs::framer::driver::FramerMode::INSTANTANEOUS;
use adder_codec_rs::framer::driver::{FrameSequence, Framer, FramerBuilder};
use adder_codec_rs::framer::scale_intensity::event_to_intensity;
use adder_codec_rs::transcoder::source::video::FramedViewMode;
use bevy::prelude::Image;
use bevy::render::render_resource::{Extent3d, TextureDimension, TextureFormat};
use opencv::core::{create_continuous, Mat, MatTraitConstManual, MatTraitManual, CV_8UC1, CV_8UC3};
use opencv::imgproc;
use std::error::Error;
use std::fmt;
use std::fs::File;
use std::io::BufReader;
use std::path::Path;

pub type PlayerArtifact = (u64, Option<Image>);
pub type PlayerStreamArtifact = (u64, StreamState, Option<Image>);

#[derive(Default, Copy, Clone, Debug)]
pub struct StreamState {
    pub(crate) current_t_ticks: DeltaT,
    pub(crate) tps: DeltaT,
    pub(crate) file_pos: u64,
    pub(crate) volume: usize,
}

// TODO: allow flexibility with decoding non-file inputs
pub struct InputStream {
    pub(crate) decoder: Decoder<BufReader<File>>,
    pub(crate) bitreader: BitReader<BufReader<File>, BigEndian>,
}
unsafe impl Send for InputStream {}

#[derive(Default)]
pub struct AdderPlayer {
    pub(crate) framer_builder: Option<FramerBuilder>,
    pub(crate) frame_sequence: Option<FrameSequence<u8>>, // TODO: remove this
    pub(crate) input_stream: Option<InputStream>,
    pub(crate) display_mat: Mat,
    playback_speed: f32,
    reconstruction_method: ReconstructionMethod,
    current_frame: u32,
    stream_state: StreamState,
}

unsafe impl Sync for AdderPlayer {}

#[derive(Debug)]
struct AdderPlayerError(String);

impl fmt::Display for AdderPlayerError {
    fn fmt(&self, f: &mut fmt::Formatter) -> fmt::Result {
        write!(f, "ADDER player: {}", self.0)
    }
}

impl Error for AdderPlayerError {}

impl AdderPlayer {
    pub(crate) fn new(
        path_buf: &Path,
        playback_speed: f32,
        view_mode: FramedViewMode,
    ) -> Result<Self, Box<dyn Error>> {
        match path_buf.extension() {
            None => Err(Box::new(AdderPlayerError("Invalid file type".into()))),
            Some(ext) => match ext.to_ascii_lowercase().to_str() {
                None => Err(Box::new(AdderPlayerError("Invalid file type".into()))),
                Some("adder") => {
                    let input_path = path_buf.to_str().expect("Invalid string").to_string();
                    let (stream, bitreader) = open_file_decoder(&input_path)?;

                    let meta = *stream.meta();
                    let mut reconstructed_frame_rate = (meta.tps / meta.ref_interval) as f64;

                    reconstructed_frame_rate /= playback_speed as f64;

                    let framer_builder: FramerBuilder = FramerBuilder::new(meta.plane.clone(), 260)
                        .codec_version(meta.codec_version, meta.time_mode)
                        .time_parameters(
                            meta.tps,
                            meta.ref_interval,
                            meta.delta_t_max,
                            reconstructed_frame_rate,
                        )
                        .mode(INSTANTANEOUS)
                        .view_mode(view_mode)
                        .source(stream.get_source_type(), meta.source_camera);

                    let frame_sequence: FrameSequence<u8> = framer_builder.clone().finish();

                    let mut display_mat = Mat::default();
                    match meta.plane.c() {
                        1 => {
                            create_continuous(
                                meta.plane.h() as i32,
                                meta.plane.w() as i32,
                                CV_8UC1,
                                &mut display_mat,
                            )?;
                        }
                        3 => {
                            create_continuous(
                                meta.plane.h() as i32,
                                meta.plane.w() as i32,
                                CV_8UC3,
                                &mut display_mat,
                            )?;
                        }
                        _ => {
                            return Err(Box::new(AdderPlayerError(
                                "Bad number of channels".into(),
                            )));
                        }
                    }

                    Ok(AdderPlayer {
                        stream_state: StreamState {
                            current_t_ticks: 0,
                            tps: meta.tps,
                            file_pos: 0,
                            volume: meta.plane.volume(),
                        },
                        framer_builder: Some(framer_builder),
                        frame_sequence: Some(frame_sequence),
                        input_stream: Some(InputStream {
                            decoder: stream,
                            bitreader,
                        }),
                        display_mat,
                        playback_speed,
                        reconstruction_method: ReconstructionMethod::Accurate,
                        current_frame: 0,
                    })
                }
                Some(_) => Err(Box::new(AdderPlayerError("Invalid file type".into()))),
            },
        }
    }

    pub fn reconstruction_method(mut self, method: ReconstructionMethod) -> Self {
        self.reconstruction_method = method;
        self
    }

    pub fn stream_pos(mut self, pos: u64) -> Self {
        if let Some(ref mut stream) = self.input_stream {
            if pos > stream.decoder.meta().header_size as u64 {
                match stream
                    .decoder
                    .set_input_stream_position(&mut stream.bitreader, pos)
                {
                    Ok(_) => {}
                    Err(_) => {}
                }
            } else {
                match stream.decoder.set_input_stream_position(
                    &mut stream.bitreader,
                    stream.decoder.meta().header_size as u64,
                ) {
                    Ok(_) => {}
                    Err(_) => {}
                }
            }
        }
        self
    }

    pub fn consume_source(&mut self) -> PlayerStreamArtifact {
        let stream = match &mut self.input_stream {
            None => {
                return (0, self.stream_state, None);
            }
            Some(s) => s,
        };

        // Reset the stats if we're starting a new looped playback of the video
        if let Ok(pos) = stream
            .decoder
            .get_input_stream_position(&mut stream.bitreader)
        {
            if pos == stream.decoder.meta().header_size as u64 {
                match &mut self.frame_sequence {
                    None => {
                        // TODO: error
                        eprintln!("TODO Error");
                    }
                    Some(frame_sequence) => {
                        frame_sequence.state.frames_written = 0;
                    }
                };
            }
        }

        let res = match self.reconstruction_method {
            ReconstructionMethod::Fast => self.consume_source_fast(),
            ReconstructionMethod::Accurate => self.consume_source_accurate(),
        };

        self.stream_state.file_pos = match &mut self.input_stream {
            None => 0,
            Some(s) => s
                .decoder
                .get_input_stream_position(&mut s.bitreader)
                .unwrap_or(0),
        };
        match res {
            Ok(a) => (a.0, self.stream_state, a.1),
            Err(_b) => (0, self.stream_state, None),
        }
    }

    fn consume_source_fast(&mut self) -> Result<PlayerArtifact, Box<dyn Error>> {
        let mut event_count = 0;

        if self.current_frame == 0 {
            self.current_frame = 1; // TODO: temporary hack
        }
        let stream = match &mut self.input_stream {
            None => {
                return Ok((0, None));
            }
            Some(s) => s,
        };

        let _frame_sequence = match &mut self.frame_sequence {
            None => {
                return Ok((0, None));
            }
            Some(s) => s,
        };

        let meta = *stream.decoder.meta();

        let frame_length = meta.ref_interval as f64 * self.playback_speed as f64; //TODO: temp

        let display_mat = &mut self.display_mat;

        let image_bevy = loop {
            if self.stream_state.current_t_ticks as u128
                > (self.current_frame as u128 * frame_length as u128)
            {
                self.current_frame += 1;

                let mut image_mat_bgra = Mat::default();
                imgproc::cvt_color(
                    &self.display_mat,
                    &mut image_mat_bgra,
                    imgproc::COLOR_BGR2BGRA,
                    4,
                )?;

                // TODO: refactor
                let image_bevy = Image::new(
                    Extent3d {
                        width: meta.plane.w().into(),
                        height: meta.plane.h().into(),
                        depth_or_array_layers: 1,
                    },
                    TextureDimension::D2,
                    Vec::from(image_mat_bgra.data_bytes()?),
                    TextureFormat::Bgra8UnormSrgb,
                );
                break Some(image_bevy);
            }

            match stream.decoder.digest_event(&mut stream.bitreader) {
                Ok(event) if event.d <= D_ZERO_INTEGRATION => {
                    event_count += 1;
                    let y = event.coord.y as i32;
                    let x = event.coord.x as i32;
                    let c = event.coord.c.unwrap_or(0) as i32;
                    if (y | x | c) == 0x0 {
                        self.stream_state.current_t_ticks += event.delta_t;
                    }

                    // TODO: Support D and Dt view modes here

                    let frame_intensity = (event_to_intensity(&event) * meta.ref_interval as f64)
                        / match meta.source_camera {
                            SourceCamera::FramedU8 => u8::MAX as f64,
                            SourceCamera::FramedU16 => u16::MAX as f64,
                            SourceCamera::FramedU32 => u32::MAX as f64,
                            SourceCamera::FramedU64 => u64::MAX as f64,
                            SourceCamera::FramedF32 => {
                                todo!("Not yet implemented")
                            }
                            SourceCamera::FramedF64 => {
                                todo!("Not yet implemented")
                            }
                            SourceCamera::Dvs => u8::MAX as f64,
                            SourceCamera::DavisU8 => u8::MAX as f64,
                            SourceCamera::Atis => {
                                todo!("Not yet implemented")
                            }
                            SourceCamera::Asint => {
                                todo!("Not yet implemented")
                            }
                        }
                        * 255.0;

                    let db = display_mat.data_bytes_mut()?;
                    db[(y as usize * meta.plane.area_wc()
                        + x as usize * meta.plane.c_usize()
                        + c as usize)] = frame_intensity as u8;
                }
<<<<<<< HEAD
                Err(_e) => {
                    match stream
                        .decoder
                        .set_input_stream_position(&mut stream.bitreader, meta.header_size as u64)
                    {
=======
                Err(e) => {
                    dbg!(e);
                    match stream.set_input_stream_position(stream.header_size as u64) {
>>>>>>> 0d726548
                        Ok(_) => {}
                        Err(ee) => {
                            eprintln!("{ee}")
                        }
                    };
                    self.frame_sequence =
                        self.framer_builder.clone().map(|builder| builder.finish());
                    // if !self.ui_state.looping {
                    //     self.ui_state.playing = false;
                    // }
                    self.stream_state.current_t_ticks = 0;

                    break None;
                }
                _ => {
                    eprintln!("???");
                }
            }
        };

        Ok((event_count, image_bevy))
    }

    fn consume_source_accurate(&mut self) -> Result<PlayerArtifact, Box<dyn Error>> {
        let mut event_count = 0;

        let stream = match &mut self.input_stream {
            None => {
                return Ok((event_count, None));
            }
            Some(s) => s,
        };
        let meta = *stream.decoder.meta();

        let frame_sequence = match &mut self.frame_sequence {
            None => {
                return Ok((event_count, None));
            }
            Some(s) => s,
        };

        let display_mat = &mut self.display_mat;

        let image_bevy = if frame_sequence.is_frame_0_filled() {
            let mut idx = 0;
            for chunk_num in 0..frame_sequence.get_frame_chunks_num() {
                match frame_sequence.pop_next_frame_for_chunk(chunk_num) {
                    Some(arr) => {
                        for px in arr.iter() {
                            match px {
                                Some(event) => {
                                    let db = display_mat.data_bytes_mut()?;
                                    db[idx] = *event;
                                    idx += 1;
                                }
                                None => {}
                            };
                        }
                    }
                    None => {
                        println!("Couldn't pop chunk {chunk_num}!")
                    }
                }
            }
            frame_sequence.state.frames_written += 1;
            self.stream_state.current_t_ticks += frame_sequence.state.tpf;

            let mut image_mat_bgra = Mat::default();
            imgproc::cvt_color(display_mat, &mut image_mat_bgra, imgproc::COLOR_BGR2BGRA, 4)?;

            // TODO: refactor
            Some(Image::new(
                Extent3d {
                    width: meta.plane.w().into(),
                    height: meta.plane.h().into(),
                    depth_or_array_layers: 1,
                },
                TextureDimension::D2,
                Vec::from(image_mat_bgra.data_bytes()?),
                TextureFormat::Bgra8UnormSrgb,
            ))
        } else {
            None
        };

        loop {
            match stream.decoder.digest_event(&mut stream.bitreader) {
                Ok(mut event) => {
                    event_count += 1;
                    if frame_sequence.ingest_event(&mut event) {
                        return Ok((event_count, image_bevy));
                    }
                }
                Err(e) => {
                    eprintln!("{}", e);
                    // Loop back to the beginning
                    stream.decoder.set_input_stream_position(
                        &mut stream.bitreader,
                        meta.header_size as u64,
                    )?;

                    self.frame_sequence =
                        self.framer_builder.clone().map(|builder| builder.finish());
                    return Ok((event_count, image_bevy));
                }
            }
        }
    }
}<|MERGE_RESOLUTION|>--- conflicted
+++ resolved
@@ -307,17 +307,11 @@
                         + x as usize * meta.plane.c_usize()
                         + c as usize)] = frame_intensity as u8;
                 }
-<<<<<<< HEAD
                 Err(_e) => {
                     match stream
                         .decoder
                         .set_input_stream_position(&mut stream.bitreader, meta.header_size as u64)
                     {
-=======
-                Err(e) => {
-                    dbg!(e);
-                    match stream.set_input_stream_position(stream.header_size as u64) {
->>>>>>> 0d726548
                         Ok(_) => {}
                         Err(ee) => {
                             eprintln!("{ee}")
