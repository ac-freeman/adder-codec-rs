--- conflicted
+++ resolved
@@ -345,14 +345,10 @@
                             || source.get_reconstructor().as_ref().unwrap().output_fps
                                 != self.ui_state.davis_output_fps
                             || source.time_mode != self.ui_state.time_mode
-<<<<<<< HEAD
-                            || source.get_video_ref().encoder_options != self.ui_state.encoder_options
+                            || ((source.get_video_ref().encoder_options != self.ui_state.encoder_options)
                             // TODO: better way to do this
-                            || match source.get_video_ref().encoder_options { EncoderOptions::RawBandwidthLimited {target_bitrate, alpha} => target_bitrate != self.ui_state.target_bitrate || alpha != self.ui_state.alpha, _ => false }
-=======
-                            || (source.get_video_ref().encoder_type != self.ui_state.encoder_type
+                            || (match source.get_video_ref().encoder_options { EncoderOptions::RawBandwidthLimited {target_bitrate, alpha} => target_bitrate != self.ui_state.target_bitrate || alpha != self.ui_state.alpha, _ => false })
                                 && self.ui_info_state.output_path.is_some())
->>>>>>> 4c33872a
                         {
                             if self.ui_state.davis_mode_radio_state == RawDvs {
                                 // self.ui_state.davis_output_fps = 1000000.0;
@@ -380,14 +376,10 @@
                     if source.scale != self.ui_state.scale
                         || source.get_ref_time() != self.ui_state.delta_t_ref as u32
                         || source.time_mode != self.ui_state.time_mode
-<<<<<<< HEAD
-                        || source.get_video_ref().encoder_options != self.ui_state.encoder_options
+                        || ((source.get_video_ref().encoder_options != self.ui_state.encoder_options)
                         // TODO: better way to do this
-                        || match source.get_video_ref().encoder_options { EncoderOptions::RawBandwidthLimited {target_bitrate, alpha} => target_bitrate != self.ui_state.target_bitrate || alpha != self.ui_state.alpha, _ => false }
-=======
-                        || (source.get_video_ref().encoder_type != self.ui_state.encoder_type
+                        || (match source.get_video_ref().encoder_options { EncoderOptions::RawBandwidthLimited {target_bitrate, alpha} => target_bitrate != self.ui_state.target_bitrate || alpha != self.ui_state.alpha, _ => false })
                             && self.ui_info_state.output_path.is_some())
->>>>>>> 4c33872a
                         || match source.get_video_ref().state.plane.c() {
                             1 => {
                                 // True if the transcoder is gray, but the user wants color
