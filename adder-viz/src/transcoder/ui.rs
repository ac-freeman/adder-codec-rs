--- conflicted
+++ resolved
@@ -12,11 +12,7 @@
 use rayon::current_num_threads;
 use std::error::Error;
 
-<<<<<<< HEAD
 use adder_codec_core::codec::EncoderOptions;
-=======
-use adder_codec_core::codec::EncoderType;
->>>>>>> 3cb6cb37
 use adder_codec_core::TimeMode;
 use adder_codec_rs::transcoder::source::davis::TranscoderMode::RawDvs;
 use std::default::Default;
@@ -49,12 +45,8 @@
     pub(crate) alpha: f64,
     alpha_slider: f64,
     pub(crate) time_mode: TimeMode,
-<<<<<<< HEAD
     pub(crate) encoder_options: EncoderOptions,
-=======
-    pub(crate) encoder_type: EncoderType,
     pub(crate) detect_features: bool,
->>>>>>> 3cb6cb37
 }
 
 impl Default for ParamsUiState {
@@ -85,12 +77,8 @@
             alpha: 0.999,
             alpha_slider: 0.999,
             time_mode: TimeMode::default(),
-<<<<<<< HEAD
             encoder_options: EncoderOptions::default(),
-=======
-            encoder_type: EncoderType::default(),
             detect_features: false,
->>>>>>> 3cb6cb37
         }
     }
 }
@@ -288,13 +276,9 @@
                             || source.get_reconstructor().as_ref().unwrap().output_fps
                                 != self.ui_state.davis_output_fps
                             || source.time_mode != self.ui_state.time_mode
-<<<<<<< HEAD
                             || source.get_video_ref().encoder_options != self.ui_state.encoder_options
                             // TODO: better way to do this
                             || match source.get_video_ref().encoder_options { EncoderOptions::RawBandwidthLimited {target_bitrate, alpha} => target_bitrate != self.ui_state.target_bitrate || alpha != self.ui_state.alpha, _ => false }
-=======
-                            || source.get_video_ref().encoder_type != self.ui_state.encoder_type
->>>>>>> 3cb6cb37
                         {
                             if self.ui_state.davis_mode_radio_state == RawDvs {
                                 // self.ui_state.davis_output_fps = 1000000.0;
@@ -322,11 +306,7 @@
                     if source.scale != self.ui_state.scale
                         || source.get_ref_time() != self.ui_state.delta_t_ref as u32
                         || source.time_mode != self.ui_state.time_mode
-<<<<<<< HEAD
-                        || source.get_video_ref().encoder_options != self.ui_state.encoder_options
-=======
                         || source.get_video_ref().encoder_type != self.ui_state.encoder_type
->>>>>>> 3cb6cb37
                         || match source.get_video_ref().state.plane.c() {
                             1 => {
                                 // True if the transcoder is gray, but the user wants color
@@ -566,7 +546,6 @@
         ui.vertical(|ui| {
             ui.horizontal(|ui| {
                 ui.radio_value(
-<<<<<<< HEAD
                     &mut ui_state.encoder_options,
                     EncoderOptions::Empty,
                     "Empty (don't write)",
@@ -588,26 +567,6 @@
             ui.horizontal(|ui| {
                 ui.radio_value(&mut ui_state.encoder_options, EncoderOptions::RawBandwidthLimited {target_bitrate: *&mut ui_state.target_bitrate, alpha: *&mut ui_state.alpha }, "Raw, bandwidth limited (WIP)");
             });
-=======
-                    &mut ui_state.encoder_type,
-                    EncoderType::Empty,
-                    "Empty (don't write)",
-                );
-                ui.radio_value(&mut ui_state.encoder_type, EncoderType::Raw, "Raw");
-            });
-            ui.horizontal(|ui| {
-                ui.radio_value(
-                    &mut ui_state.encoder_type,
-                    EncoderType::RawInterleaved,
-                    "Raw, temporally interleaved",
-                );
-                ui.radio_value(
-                    &mut ui_state.encoder_type,
-                    EncoderType::Compressed,
-                    "Compressed",
-                );
-            });
->>>>>>> 3cb6cb37
         });
     });
     ui.end_row();
@@ -671,7 +630,6 @@
     );
     ui.end_row();
 
-<<<<<<< HEAD
     ui.label("Bandwidth limiting rate:");
 
     slider_pm(
@@ -705,12 +663,13 @@
             0.8, 0.9, 0.999, 0.99999, 1.0
         ],
         0.001,
-=======
+    );
+    ui.end_row();
+  
     ui.label("Processing:");
     ui.add_enabled(
         true,
         egui::Checkbox::new(&mut ui_state.detect_features, "Detect features"),
->>>>>>> 3cb6cb37
     );
     ui.end_row();
 }