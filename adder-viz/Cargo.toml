--- conflicted
+++ resolved
@@ -32,11 +32,7 @@
 tokio = { version = "1.20.1", features = ["full"] }
 
 [dependencies.opencv]
-<<<<<<< HEAD
 version = "0.84.5"
-=======
-version = '0.84.5'
->>>>>>> 3cb6cb37
 package = 'opencv'
 default-features = false
 features = ['videoio', 'imgproc', 'highgui']
