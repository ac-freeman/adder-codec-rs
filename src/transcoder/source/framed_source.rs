use crate::transcoder::source::video::Source;
use crate::transcoder::source::video::SourceError;
use crate::transcoder::source::video::Video;
use crate::{Coord, Event};

use core::default::Default;

use std::mem::swap;

use crate::transcoder::source::video::SourceError::*;

use opencv::core::{Mat, Size};
use opencv::videoio::{VideoCapture, CAP_PROP_FPS, CAP_PROP_FRAME_COUNT, CAP_PROP_POS_FRAMES};
use opencv::{imgproc, prelude::*, videoio, Result};
use rayon::ThreadPool;

use crate::transcoder::d_controller::DecimationMode;
use crate::transcoder::event_pixel_tree::DeltaT;
use crate::transcoder::event_pixel_tree::Mode::FramePerfect;
use crate::SourceCamera;

#[derive(Debug, Copy, Clone)]
#[repr(C)]
pub struct IndirectCoord {
    pub(crate) forward: Coord,
    pub(crate) reverse: Coord,
}

/// Attributes of a framed video -> ADΔER transcode
pub struct FramedSource {
    cap: VideoCapture,
    pub(crate) input_frame_scaled: Mat,
    pub(crate) input_frame: Mat,
    pub frame_idx_start: u32,
    pub source_fps: f64,
    scale: f64,
    color_input: bool,
    pub(crate) video: Video,
}

pub struct FramedSourceBuilder {
    input_filename: String,
    output_events_filename: Option<String>,
    frame_idx_start: u32,
    chunk_rows: usize,
    ref_time: DeltaT,
    tps: DeltaT,
    delta_t_max: DeltaT,
    scale: f64,
    frame_skip_interval: u8,
    color_input: bool,
    c_thresh_pos: u8,
    c_thresh_neg: u8,
    write_out: bool,
    communicate_events: bool,
    show_display_b: bool,
    source_camera: SourceCamera,
}

impl FramedSourceBuilder {
    pub fn new(input_filename: String, source_camera: SourceCamera) -> FramedSourceBuilder {
        FramedSourceBuilder {
            input_filename,
            output_events_filename: None,
            frame_idx_start: 0,
            chunk_rows: 0,
            ref_time: 5000,
            tps: 150000,
            delta_t_max: 150000,
            scale: 1.0,
            frame_skip_interval: 0,
            color_input: true,
            c_thresh_pos: 0,
            c_thresh_neg: 0,
            write_out: false,
            communicate_events: false,
            show_display_b: false,
            source_camera,
        }
    }

    pub fn output_events_filename(mut self, output_events_filename: String) -> FramedSourceBuilder {
        self.output_events_filename = Some(output_events_filename);
        self.write_out = true;
        self
    }

    pub fn frame_start(mut self, frame_idx_start: u32) -> FramedSourceBuilder {
        self.frame_idx_start = frame_idx_start;
        self
    }

    pub fn chunk_rows(mut self, chunk_rows: usize) -> FramedSourceBuilder {
        self.chunk_rows = chunk_rows;
        self
    }

    pub fn time_parameters(mut self, ref_time: DeltaT, delta_t_max: DeltaT) -> FramedSourceBuilder {
        self.delta_t_max = delta_t_max;
        self.ref_time = ref_time;
        assert_eq!(self.delta_t_max % self.ref_time, 0);
        self
    }

    pub fn contrast_thresholds(
        mut self,
        c_thresh_pos: u8,
        c_thresh_neg: u8,
    ) -> FramedSourceBuilder {
        self.c_thresh_pos = c_thresh_pos;
        self.c_thresh_neg = c_thresh_neg;
        self
    }

    pub fn scale(mut self, scale: f64) -> FramedSourceBuilder {
        self.scale = scale;
        self
    }

    pub fn skip_interval(mut self, frame_skip_interval: u8) -> FramedSourceBuilder {
        self.frame_skip_interval = frame_skip_interval;
        self
    }

    pub fn color(mut self, color_input: bool) -> FramedSourceBuilder {
        self.color_input = color_input;
        self
    }

    pub fn communicate_events(mut self, communicate_events: bool) -> FramedSourceBuilder {
        self.communicate_events = communicate_events;
        self
    }

    pub fn show_display(mut self, show_display_b: bool) -> FramedSourceBuilder {
        self.show_display_b = show_display_b;
        self
    }

    pub fn finish(self) -> FramedSource {
        FramedSource::new(self).unwrap()
    }
}

impl FramedSource {
    /// Initialize the framed source and read first frame of source, in order to get `height`
    /// and `width` and initialize [`Video`]
    fn new(mut builder: FramedSourceBuilder) -> Result<FramedSource> {
        let channels = match builder.color_input {
            true => 3,
            false => 1,
        };

        let mut cap =
            videoio::VideoCapture::from_file(builder.input_filename.as_str(), videoio::CAP_FFMPEG)?;
        let video_frame_count = cap.get(CAP_PROP_FRAME_COUNT).unwrap();
        assert!(builder.frame_idx_start < video_frame_count as u32);

        // Calculate TPS based on ticks per frame and source FPS
        cap.set(CAP_PROP_POS_FRAMES, builder.frame_idx_start as f64)
            .unwrap();
        let source_fps = cap.get(CAP_PROP_FPS).unwrap().round();
        builder.tps = builder.ref_time * source_fps as u32;
        assert_eq!(
            builder.ref_time * cap.get(CAP_PROP_FPS).unwrap().round() as u32,
            builder.tps
        );

        let opened = videoio::VideoCapture::is_opened(&cap)?;
        if !opened {
            panic!("Could not open source")
        }
        let mut init_frame = Mat::default();
        match cap.read(&mut init_frame) {
            Ok(_) => {}
            Err(e) => {
                panic!("{}", e);
            }
        };

        // Move start frame back
        cap.set(CAP_PROP_POS_FRAMES, builder.frame_idx_start as f64)
            .unwrap();

        let mut init_frame_scaled = Mat::default();
        println!("Original width is {}", init_frame.size()?.width);
        resize_input(&mut init_frame, &mut init_frame_scaled, builder.scale).unwrap();

        init_frame = init_frame_scaled;

        println!("Width is {}", init_frame.size()?.width);

        // Sanity checks
        // assert!(init_frame.size()?.width > 50);
        // assert!(init_frame.size()?.height > 50);

        let video = Video::new(
            init_frame.size()?.width as u16,
            init_frame.size()?.height as u16,
            builder.chunk_rows,
            builder.output_events_filename,
            channels,
            builder.tps,
            builder.ref_time,
            builder.delta_t_max,
            DecimationMode::Manual,
            builder.write_out,
            builder.communicate_events,
            builder.show_display_b,
            builder.source_camera,
            builder.c_thresh_pos,
            builder.c_thresh_neg,
        );

        Ok(FramedSource {
            cap,
            input_frame_scaled: Default::default(),
            input_frame: Default::default(),
            frame_idx_start: builder.frame_idx_start,
            source_fps,
            scale: builder.scale,
            color_input: builder.color_input,
            video,
        })
    }

    pub fn get_ref_time(&self) -> u32 {
        self.video.ref_time
    }
}

impl Source for FramedSource {
    /// Get pixel-wise intensities directly from source frame, and integrate them with
    /// [`ref_time`](Video::ref_time) (the number of ticks each frame is said to span)
    fn consume(
        &mut self,
        view_interval: u32,
        thread_pool: &ThreadPool,
    ) -> Result<Vec<Vec<Event>>, SourceError> {
        match self.cap.read(&mut self.input_frame) {
<<<<<<< HEAD
            Ok(_) => {
                match resize_frame(
                    &self.input_frame,
                    &mut self.input_frame_scaled,
                    self.color_input,
                    self.scale,
                ) {
                    Ok(_) => {}
                    Err(_) => return Err(SourceError::NoData),
                }
            }

=======
            Ok(_) => match resize_frame(
                &self.input_frame,
                &mut self.input_frame_scaled,
                self.color_input,
                self.scale,
            ) {
                Ok(_) => {}
                Err(_) => return Err(SourceError::NoData),
            },
>>>>>>> ad51534b
            Err(e) => {
                panic!("{}", e);
            }
        };

        if self.input_frame_scaled.empty() {
            eprintln!("End of video");
            return Err(BufferEmpty);
        }

        let tmp = self.input_frame_scaled.clone();
        thread_pool.install(|| {
            self.video.integrate_matrix(
                tmp,
                self.video.ref_time as f32,
                FramePerfect,
                view_interval,
            )
        })
    }

    fn get_video_mut(&mut self) -> &mut Video {
        &mut self.video
    }

    fn get_video(&self) -> &Video {
        &self.video
    }
}

/// Resize a grayscale [`Mat`]
fn resize_input(
    input_frame_gray: &mut Mat,
    input_frame_scaled: &mut Mat,
    resize_scale: f64,
) -> Result<(), opencv::Error> {
    if resize_scale != 1.0 {
        opencv::imgproc::resize(
            input_frame_gray,
            input_frame_scaled,
            Size {
                width: 0,
                height: 0,
            },
            resize_scale,
            resize_scale,
            0,
        )?;
    } else {
        // For performance. We don't need to read input_frame_gray again anyway
        swap(input_frame_gray, input_frame_scaled);
    }
    Ok(())
}

fn resize_frame(
    input: &Mat,
    output: &mut Mat,
    color: bool,
    scale: f64,
) -> Result<(), opencv::Error> {
    let mut holder = Mat::default();
    if !color {
        // Yields an 8-bit grayscale mat
        imgproc::cvt_color(&input, &mut holder, imgproc::COLOR_BGR2GRAY, 1)?;
        // don't do anything with the error. This happens when we reach the end of
        // the video, so there's nothing to convert.
    } else {
        holder = input.clone();
    }

    resize_input(&mut holder, output, scale)?;
    Ok(())
}<|MERGE_RESOLUTION|>--- conflicted
+++ resolved
@@ -238,7 +238,6 @@
         thread_pool: &ThreadPool,
     ) -> Result<Vec<Vec<Event>>, SourceError> {
         match self.cap.read(&mut self.input_frame) {
-<<<<<<< HEAD
             Ok(_) => {
                 match resize_frame(
                     &self.input_frame,
@@ -250,18 +249,6 @@
                     Err(_) => return Err(SourceError::NoData),
                 }
             }
-
-=======
-            Ok(_) => match resize_frame(
-                &self.input_frame,
-                &mut self.input_frame_scaled,
-                self.color_input,
-                self.scale,
-            ) {
-                Ok(_) => {}
-                Err(_) => return Err(SourceError::NoData),
-            },
->>>>>>> ad51534b
             Err(e) => {
                 panic!("{}", e);
             }
