use adder_codec_core::{Event, PixelAddress};
<<<<<<< HEAD
#[cfg(feature = "open-cv")]
use opencv::core::{Mat, MatTraitConst, MatTraitConstManual};
=======
use opencv::core::{Mat, MatTrait, MatTraitConst, MatTraitConstManual};
>>>>>>> 13183d47
use std::error::Error;
use std::fs::File;
use std::io;
use std::io::{BufWriter, Cursor, Write};
use std::path::Path;
use std::process::{Command, Output};
use video_rs::Frame;

#[cfg(feature = "open-cv")]
/// Writes a given [`Mat`] to a file
/// # Errors
/// * [`io::Error`] if there is an error writing to the file
/// * [`opencv::Error`] if the [`Mat`] is malformed
/// # Safety
/// This function is unsafe because it calls `Mat::at_unchecked()` which is unsafe
/// # Panics
/// This function panics if the amount data written to the file is not equal to the amount of data
/// in the [`Mat`].
pub fn write_frame_to_video(
    frame: &Mat,
    video_writer: &mut BufWriter<File>,
) -> Result<(), Box<dyn Error>> {
    let frame_size = frame.size()?;
    let len = frame_size.width * frame_size.height * frame.channels();

    // SAFETY:
    // `frame` is a valid `Mat` and `len` is the number of elements in the `Mat`
    unsafe {
        for idx in 0..len {
            let val: *const u8 = frame.at_unchecked(idx)? as *const u8;
            assert_eq!(
                video_writer.write(std::slice::from_raw_parts(val, 1))?,
                len as usize
            );
        }
    }
    Ok(())
}

/// Convenience function for converting binary grayscale data to an mp4. Used for testing.
/// # Errors
/// * [`io::Error`] if there is an error writing to the file
pub fn encode_video_ffmpeg(raw_path: &str, video_path: &str) -> io::Result<Output> {
    // ffmpeg -f rawvideo -pix_fmt gray -s:v 346x260 -r 60 -i ./tmp.gray8 -crf 0 -c:v libx264 ./output_file.mp4
    println!("Writing reconstruction as .mp4 with ffmpeg");
    Command::new("ffmpeg")
        .args([
            "-f", "rawvideo", "-pix_fmt", "gray", "-s:v", "346x260", "-r", "30", "-i", raw_path,
            "-crf", "0", "-c:v", "libx264", "-y", video_path,
        ])
        .output()
}

#[allow(dead_code)]
/// Convenience function for converting downloading a file at the given `video_url`. Used for testing.
/// # Errors
/// * [`io::Error`] if there is an error downloading or writing the file
pub async fn download_file(
    store_path: &str,
    video_url: &str,
) -> Result<(), Box<dyn std::error::Error + Send + Sync>> {
    // Download the video example, if you don't already have it
    let path_str = store_path;
    if !Path::new(path_str).exists() {
        let resp = reqwest::get(video_url).await?;
        let mut file_out = File::create(path_str)?;
        let mut data_in = Cursor::new(resp.bytes().await?);
        std::io::copy(&mut data_in, &mut file_out)?;
    }
    Ok(())
}
#[derive(Debug, PartialEq, Clone, Copy)]
pub enum ShowFeatureMode {
    Off,
    Instant,
    Hold,
}

/// The display mode for visualizing detected features
#[derive(Debug, PartialEq, Clone, Copy)]
pub enum ShowFeatureMode {
    /// Don't show features at all
    Off,

    /// Show the feature only at the instant in which the pixel **becomes** a feature
    Instant,

    /// Show the feature until it's no longer a feature
    Hold,
}

/// Assuming the given event is a feature, draw it on the given `img` as a white cross
<<<<<<< HEAD
pub fn draw_feature_event(e: &Event, img: &mut Frame) {
    draw_feature_coord(e.coord.x, e.coord.y, img, false)
}

pub fn draw_feature_coord(x: PixelAddress, y: PixelAddress, img: &mut Frame, color: bool) {
    let draw_color: u8 = 255;
    let radius = 2;

    unsafe {
        if color {
            for i in -radius..=radius {
                for c in 0..3 {
                    *img.uget_mut(((y as i32 + i) as usize, (x as i32) as usize, c)) = draw_color;
                    *img.uget_mut(((y as i32) as usize, (x as i32 + i) as usize, c)) = draw_color;
                }
            }
        } else {
            for i in -radius..=radius {
                *img.uget_mut(((y as i32 + i) as usize, (x as i32) as usize, 0)) = draw_color;
                *img.uget_mut(((y as i32) as usize, (x as i32 + i) as usize, 0)) = draw_color;
            }
        }
=======
pub fn draw_feature_event(e: &Event, img: &mut Mat) -> Result<(), opencv::Error> {
    draw_feature_coord(e.coord.x, e.coord.y, img)
}

pub fn draw_feature_coord(
    x: PixelAddress,
    y: PixelAddress,
    img: &mut Mat,
) -> Result<(), opencv::Error> {
    let color: u8 = 255;
    let radius = 2;
    for i in -radius..=radius {
        *img.at_2d_mut(y as i32 + i, x as i32)? = color;
        *img.at_2d_mut(y as i32, x as i32 + i)? = color;
>>>>>>> 13183d47
    }
}<|MERGE_RESOLUTION|>--- conflicted
+++ resolved
@@ -1,17 +1,13 @@
 use adder_codec_core::{Event, PixelAddress};
-<<<<<<< HEAD
 #[cfg(feature = "open-cv")]
 use opencv::core::{Mat, MatTraitConst, MatTraitConstManual};
-=======
-use opencv::core::{Mat, MatTrait, MatTraitConst, MatTraitConstManual};
->>>>>>> 13183d47
 use std::error::Error;
 use std::fs::File;
 use std::io;
 use std::io::{BufWriter, Cursor, Write};
 use std::path::Path;
 use std::process::{Command, Output};
-use video_rs::Frame;
+use video_rs_adder_dep::Frame;
 
 #[cfg(feature = "open-cv")]
 /// Writes a given [`Mat`] to a file
@@ -76,12 +72,6 @@
     }
     Ok(())
 }
-#[derive(Debug, PartialEq, Clone, Copy)]
-pub enum ShowFeatureMode {
-    Off,
-    Instant,
-    Hold,
-}
 
 /// The display mode for visualizing detected features
 #[derive(Debug, PartialEq, Clone, Copy)]
@@ -97,7 +87,6 @@
 }
 
 /// Assuming the given event is a feature, draw it on the given `img` as a white cross
-<<<<<<< HEAD
 pub fn draw_feature_event(e: &Event, img: &mut Frame) {
     draw_feature_coord(e.coord.x, e.coord.y, img, false)
 }
@@ -120,21 +109,5 @@
                 *img.uget_mut(((y as i32) as usize, (x as i32 + i) as usize, 0)) = draw_color;
             }
         }
-=======
-pub fn draw_feature_event(e: &Event, img: &mut Mat) -> Result<(), opencv::Error> {
-    draw_feature_coord(e.coord.x, e.coord.y, img)
-}
-
-pub fn draw_feature_coord(
-    x: PixelAddress,
-    y: PixelAddress,
-    img: &mut Mat,
-) -> Result<(), opencv::Error> {
-    let color: u8 = 255;
-    let radius = 2;
-    for i in -radius..=radius {
-        *img.at_2d_mut(y as i32 + i, x as i32)? = color;
-        *img.at_2d_mut(y as i32, x as i32 + i)? = color;
->>>>>>> 13183d47
     }
 }