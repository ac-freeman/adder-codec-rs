--- conflicted
+++ resolved
@@ -17,14 +17,11 @@
 arithmetic-coding = {path = "../../arithmetic-coding"}
 bincode = "1.3.3"
 bitstream-io = "1.6.0"
-<<<<<<< HEAD
 itertools = "0.10.5"
 fenwick = "2.0.1"
 float-cmp = "0.9.0"
 numquant = "0.2.0"
-=======
 enum_dispatch = "0.3.11"
->>>>>>> fff80de4
 num-traits = "0.2.15"
 rand = "0.8.5"
 rustdct = "0.7.1"
