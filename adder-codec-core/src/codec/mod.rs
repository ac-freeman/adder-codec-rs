#![warn(missing_docs)]

use crate::codec::header::Magic;
use crate::{DeltaT, Event, PlaneSize, SourceCamera, TimeMode};
use bitstream_io::{BigEndian, BitReader};
use enum_dispatch::enum_dispatch;
use std::io;
use std::io::{Read, Seek, Sink, Write};

#[enum_dispatch(WriteCompression<W>)]
pub enum WriteCompressionEnum<W: Write> {
<<<<<<< HEAD
    CompressedOutput(CompressedOutput<W>),
    RawOutput(RawOutput<W>),
    RawOutputInterleaved(RawOutputInterleaved<W>),
    RawOutputBandwidthLimited(RawOutputBandwidthLimited<W>),
    EmptyOutput(EmptyOutput<Sink>),
}

/// The encoder type, along with any associated options
#[derive(Default, Clone, Copy, PartialEq)]
pub enum EncoderOptions {
    Compressed,
    Raw,
    RawInterleaved,
    RawBandwidthLimited {target_bitrate: f64, alpha: f64},
=======
    #[cfg(feature = "compression")]
    CompressedOutput(CompressedOutput<W>),
    RawOutput(RawOutput<W>),
    RawOutputInterleaved(RawOutputInterleaved<W>),
    EmptyOutput(EmptyOutput<Sink>),
}

#[derive(Default, Clone, Copy, PartialEq)]
pub enum EncoderType {
    Compressed,
    Raw,
    RawInterleaved,
>>>>>>> 3cb6cb37

    #[default]
    Empty,
}

#[enum_dispatch(ReadCompression<R>)]
enum ReadCompressionEnum<R: Read + Seek> {
    #[cfg(feature = "compression")]
    CompressedInput(CompressedInput<R>),
    RawInput(RawInput<R>),
}

<<<<<<< HEAD
/// Compressed codec_old utilities
=======
/// Compressed codec utilities
#[cfg(feature = "compression")]
>>>>>>> 3cb6cb37
pub mod compressed;

/// ADΔER stream decoder
pub mod decoder;

/// Filler for when generated ADΔER events need not be captured
pub mod empty;

/// ADΔER stream encoder
pub mod encoder;
mod header;

/// Raw codec_old utilities
pub mod raw;

/// Current latest version of the codec_old.
///
/// This is the version which will be written to the header.
pub const LATEST_CODEC_VERSION: u8 = 2;

/// The metadata which stays the same over the course of an ADΔER stream
#[allow(missing_docs)]
#[derive(Copy, Clone)]
pub struct CodecMetadata {
    pub codec_version: u8,
    pub header_size: usize,
    pub time_mode: TimeMode,
    pub plane: PlaneSize,
    pub tps: DeltaT,
    pub ref_interval: DeltaT,
    pub delta_t_max: DeltaT,
    pub event_size: u8,
    pub source_camera: SourceCamera,
}

impl Default for CodecMetadata {
    fn default() -> Self {
        CodecMetadata {
            codec_version: LATEST_CODEC_VERSION,
            header_size: 24,
            time_mode: Default::default(),
            plane: Default::default(),
            tps: 2550,
            ref_interval: 255,
            delta_t_max: 255,
            event_size: 9,
            source_camera: Default::default(),
        }
    }
}

/// A trait for writing ADΔER data to a stream.
#[enum_dispatch]
pub trait WriteCompression<W: Write> {
    // /// A struct implementing `WriteCompression` should take ownership of the `writer`.
    // fn new(meta: CodecMetadata, writer: W) -> Self
    // where
    //     Self: Sized;

    /// The magic number for this compression format.
    fn magic(&self) -> Magic;

    /// Returns a reference to the metadata
    fn meta(&self) -> &CodecMetadata;

    /// Returns a mutable reference to the metadata
    fn meta_mut(&mut self) -> &mut CodecMetadata;

    // fn stream(&mut self) -> &mut W;

    /// Write the given bytes to the stream
    fn write_bytes(&mut self, bytes: &[u8]) -> Result<(), std::io::Error>;

    /// Align the bitstream to the next byte boundary
    fn byte_align(&mut self) -> io::Result<()>;

    /// Consumes the compression stream and returns the underlying writer.
    fn into_writer(&mut self) -> Option<W>;

    /// Flush the `BitWriter`. Does not flush the internal `BufWriter`.
    fn flush_writer(&mut self) -> io::Result<()>;

    /// Take in an event and process it. May or may not write to the output, depending on the state
    /// of the stream (Is it ready to write events? Is it accumulating/reorganizing events? etc.)
    fn ingest_event(&mut self, event: Event) -> Result<(), CodecError>;
<<<<<<< HEAD
=======
    #[cfg(feature = "compression")]
>>>>>>> 3cb6cb37
    fn ingest_event_debug(&mut self, event: Event) -> Result<Option<Adu>, CodecError>;
}

/// A trait for reading ADΔER data from a stream.
///
/// A struct implementing `ReadCompression` does not take ownership of the read handle.
/// Subsequent calls to the compressor will pass the read handle each time. The caller is
/// responsible for maintaining the reader.
#[enum_dispatch]
pub trait ReadCompression<R: Read> {
    // fn new() -> Self
    // where
    //     Self: Sized;

    /// Returns the magic number for the codec_old
    fn magic(&self) -> Magic;

    /// Returns a reference to the metadata
    fn meta(&self) -> &CodecMetadata;

    /// Returns a mutable reference to the metadata
    fn meta_mut(&mut self) -> &mut CodecMetadata;

    /// Read a certain number of bytes from the stream, indicated by the size of the buffer passed.
    fn read_bytes(
        &mut self,
        bytes: &mut [u8],
        reader: &mut BitReader<R, BigEndian>,
    ) -> io::Result<()>;
    // fn into_reader(self: Box<Self>, reader: &mut BitReader<R, BigEndian>) -> R;

    /// Read the next event from the stream. Returns `None` if the stream is exhausted.
    fn digest_event(&mut self, reader: &mut BitReader<R, BigEndian>) -> Result<Event, CodecError>;

<<<<<<< HEAD
=======
    #[cfg(feature = "compression")]
>>>>>>> 3cb6cb37
    fn digest_event_debug(
        &mut self,
        reader: &mut BitReader<R, BigEndian>,
    ) -> Result<(Option<Adu>, Event), CodecError>;

    /// Set the input stream position to the given byte offset.
    fn set_input_stream_position(
        &mut self,
        reader: &mut BitReader<R, BigEndian>,
        position: u64,
    ) -> Result<(), CodecError>;

    // fn byte_align(&mut self) -> io::Result<()>;

    // fn decompress(&self, data: &[u8]) -> Vec<u8>;
}

// unsafe impl<R: Read> Send for ReadCompression {}
#[cfg(feature = "compression")]
use crate::codec::compressed::adu::frame::Adu;
#[cfg(feature = "compression")]
use crate::codec::compressed::stream::{CompressedInput, CompressedOutput};
<<<<<<< HEAD
// use crate::codec::empty::stream::EmptyOutput;
use crate::codec::compressed::adu::frame::Adu;
use crate::codec::empty::stream::EmptyOutput;
use crate::codec::raw::stream::{RawInput, RawOutput, RawOutputInterleaved, RawOutputBandwidthLimited};
use crate::codec_old::compressed::fenwick::ValueError;
=======
use crate::codec::empty::stream::EmptyOutput;
use crate::codec::raw::stream::{RawInput, RawOutput, RawOutputInterleaved};
>>>>>>> 3cb6cb37
use thiserror::Error;

#[allow(missing_docs)]
#[derive(Error, Debug)]
pub enum CodecError {
    #[error("stream has not been initialized")]
    UnitializedStream,

    #[error("Reached end of file when expected")]
    Eof,

    #[error("Could not deserialize data. EOF reached at unexpected time.")]
    Deserialize,

    #[error("File formatted incorrectly")]
    BadFile,

    #[error("File is of unexpected type (compressed or raw)")]
    WrongMagic,

    #[error("Attempted to seek to a bad position in the stream")]
    Seek,

    #[error("Unsupported codec_old version (expected {LATEST_CODEC_VERSION} or lower, found {0})")]
    UnsupportedVersion(u8),

    #[error("Malformed encoder")]
    MalformedEncoder,

    #[error("Bincode error")]
    BincodeError(#[from] bincode::Error),

    #[error("IO error")]
    IoError(#[from] io::Error),

    #[error("Plane error")]
    PlaneError(#[from] crate::PlaneError),

<<<<<<< HEAD
    #[error("Blocking error")]
    BlockError(#[from] crate::codec::compressed::blocks::block::BlockError),

=======
    #[cfg(feature = "compression")]
    #[error("Blocking error")]
    BlockError(#[from] crate::codec::compressed::blocks::block::BlockError),

    #[cfg(feature = "compression")]
>>>>>>> 3cb6cb37
    #[error("Arithmetic coding error")]
    ArithmeticCodingError(#[from] arithmetic_coding::Error),
}<|MERGE_RESOLUTION|>--- conflicted
+++ resolved
@@ -9,7 +9,7 @@
 
 #[enum_dispatch(WriteCompression<W>)]
 pub enum WriteCompressionEnum<W: Write> {
-<<<<<<< HEAD
+    #[cfg(feature = "compression")]
     CompressedOutput(CompressedOutput<W>),
     RawOutput(RawOutput<W>),
     RawOutputInterleaved(RawOutputInterleaved<W>),
@@ -24,20 +24,6 @@
     Raw,
     RawInterleaved,
     RawBandwidthLimited {target_bitrate: f64, alpha: f64},
-=======
-    #[cfg(feature = "compression")]
-    CompressedOutput(CompressedOutput<W>),
-    RawOutput(RawOutput<W>),
-    RawOutputInterleaved(RawOutputInterleaved<W>),
-    EmptyOutput(EmptyOutput<Sink>),
-}
-
-#[derive(Default, Clone, Copy, PartialEq)]
-pub enum EncoderType {
-    Compressed,
-    Raw,
-    RawInterleaved,
->>>>>>> 3cb6cb37
 
     #[default]
     Empty,
@@ -50,12 +36,8 @@
     RawInput(RawInput<R>),
 }
 
-<<<<<<< HEAD
-/// Compressed codec_old utilities
-=======
 /// Compressed codec utilities
 #[cfg(feature = "compression")]
->>>>>>> 3cb6cb37
 pub mod compressed;
 
 /// ADΔER stream decoder
@@ -141,10 +123,8 @@
     /// Take in an event and process it. May or may not write to the output, depending on the state
     /// of the stream (Is it ready to write events? Is it accumulating/reorganizing events? etc.)
     fn ingest_event(&mut self, event: Event) -> Result<(), CodecError>;
-<<<<<<< HEAD
-=======
-    #[cfg(feature = "compression")]
->>>>>>> 3cb6cb37
+  
+    #[cfg(feature = "compression")]
     fn ingest_event_debug(&mut self, event: Event) -> Result<Option<Adu>, CodecError>;
 }
 
@@ -179,10 +159,7 @@
     /// Read the next event from the stream. Returns `None` if the stream is exhausted.
     fn digest_event(&mut self, reader: &mut BitReader<R, BigEndian>) -> Result<Event, CodecError>;
 
-<<<<<<< HEAD
-=======
-    #[cfg(feature = "compression")]
->>>>>>> 3cb6cb37
+    #[cfg(feature = "compression")]
     fn digest_event_debug(
         &mut self,
         reader: &mut BitReader<R, BigEndian>,
@@ -205,16 +182,8 @@
 use crate::codec::compressed::adu::frame::Adu;
 #[cfg(feature = "compression")]
 use crate::codec::compressed::stream::{CompressedInput, CompressedOutput};
-<<<<<<< HEAD
-// use crate::codec::empty::stream::EmptyOutput;
-use crate::codec::compressed::adu::frame::Adu;
 use crate::codec::empty::stream::EmptyOutput;
 use crate::codec::raw::stream::{RawInput, RawOutput, RawOutputInterleaved, RawOutputBandwidthLimited};
-use crate::codec_old::compressed::fenwick::ValueError;
-=======
-use crate::codec::empty::stream::EmptyOutput;
-use crate::codec::raw::stream::{RawInput, RawOutput, RawOutputInterleaved};
->>>>>>> 3cb6cb37
 use thiserror::Error;
 
 #[allow(missing_docs)]
@@ -253,17 +222,11 @@
     #[error("Plane error")]
     PlaneError(#[from] crate::PlaneError),
 
-<<<<<<< HEAD
+    #[cfg(feature = "compression")]
     #[error("Blocking error")]
     BlockError(#[from] crate::codec::compressed::blocks::block::BlockError),
 
-=======
-    #[cfg(feature = "compression")]
-    #[error("Blocking error")]
-    BlockError(#[from] crate::codec::compressed::blocks::block::BlockError),
-
-    #[cfg(feature = "compression")]
->>>>>>> 3cb6cb37
+    #[cfg(feature = "compression")]
     #[error("Arithmetic coding error")]
     ArithmeticCodingError(#[from] arithmetic_coding::Error),
 }