#![warn(missing_docs)]

//! # adder-codec_old-core
//!
//! The core types and utilities for encoding and decoding ADΔER events

/// Expose public API for encoding and decoding
pub mod codec;
mod codec_old;

#[cfg(feature = "compression")]
mod codec_old;
pub use bitstream_io;
use bitstream_io::{BigEndian, BitReader};
<<<<<<< HEAD
use std::cmp::{max, min, Ordering};
=======
use std::cmp::{Ordering};
>>>>>>> 3cb6cb37
use std::fs::File;
use std::io::BufReader;
use std::ops::Add;

use thiserror::Error;

/// Error type for the `PlaneSize` struct
#[allow(missing_docs)]
#[derive(Error, Debug)]
pub enum PlaneError {
    #[error(
        "plane dimensions invalid. All must be positive. Found {width:?}, {height:?}, {channels:?}"
    )]
    InvalidPlane {
        width: u16,
        height: u16,
        channels: u8,
    },
}

#[allow(missing_docs)]
#[derive(Debug, Clone, Copy, Default, Serialize, Deserialize)]
pub enum SourceCamera {
    #[default]
    FramedU8,
    FramedU16,
    FramedU32,
    FramedU64,
    FramedF32,
    FramedF64,
    Dvs,
    DavisU8,
    Atis,
    Asint,
}

<<<<<<< HEAD
use crate::codec::compressed::blocks::{DeltaTResidual, EventResidual};
use crate::codec::compressed::stream::CompressedInput;
use crate::codec::decoder::Decoder;
use crate::codec::raw::stream::RawInput;
use crate::codec::{CodecError, ReadCompression};
use crate::codec_old::compressed::compression::DResidual;
=======
#[cfg(feature = "compression")]
use crate::codec::compressed::blocks::{DeltaTResidual, EventResidual};
#[cfg(feature = "compression")]
use crate::codec::compressed::stream::CompressedInput;
use crate::codec::decoder::Decoder;
use crate::codec::raw::stream::RawInput;
use crate::codec::{CodecError};
>>>>>>> 3cb6cb37
use serde::{Deserialize, Serialize};

/// The type of time used in the ADΔER representation
#[derive(Debug, Clone, Copy, Default, Serialize, Deserialize, PartialEq)]
pub enum TimeMode {
    /// The time is the delta time from the previous event
    DeltaT,

    /// The time is the absolute time from the start of the recording
    #[default]
    AbsoluteT,

    /// TODO
    Mixed,
}

/// The size of the image plane in pixels
#[derive(Clone, Copy)]
pub struct PlaneSize {
    width: u16,
    height: u16,
    channels: u8,
}

impl Default for PlaneSize {
    fn default() -> Self {
        PlaneSize {
            width: 1,
            height: 1,
            channels: 1,
        }
    }
}

impl PlaneSize {
    /// Create a new `PlaneSize` with the given width, height, and channels
    pub fn new(width: u16, height: u16, channels: u8) -> Result<Self, PlaneError> {
        if width == 0 || height == 0 || channels == 0 {
            return Err(PlaneError::InvalidPlane {
                width,
                height,
                channels,
            });
        }
        Ok(Self {
            width,
            height,
            channels,
        })
    }
    /// The width, shorthand for `self.width`
    pub fn w(&self) -> u16 {
        self.width
    }

    /// The height, shorthand for `self.height`
    pub fn w_usize(&self) -> usize {
        self.width as usize
    }

    /// The height, shorthand for `self.height`
    pub fn h(&self) -> u16 {
        self.height
    }

    /// The height, shorthand for `self.height`
    pub fn h_usize(&self) -> usize {
        self.height as usize
    }

    /// The number of channels, shorthand for `self.channels`
    pub fn c(&self) -> u8 {
        self.channels
    }

    /// The number of channels, shorthand for `self.channels`
    pub fn c_usize(&self) -> usize {
        self.channels as usize
    }

    /// The total number of 2D pixels in the image plane, across the height and width dimension
    pub fn area_wh(&self) -> usize {
        self.width as usize * self.height as usize
    }

    /// The total number of 2D pixels in the image plane, across the width and channel dimension
    pub fn area_wc(&self) -> usize {
        self.width as usize * self.channels as usize
    }

    /// The total number of 2D pixels in the image plane, across the height and channel dimension
    pub fn area_hc(&self) -> usize {
        self.height as usize * self.channels as usize
    }

    /// The total number of 3D pixels in the image plane (2D pixels * color depth)
    pub fn volume(&self) -> usize {
        self.area_wh() * self.channels as usize
    }
}

/// Decimation value; a pixel's sensitivity.
pub type D = u8;

/// The maximum possible [`D`] value
pub const D_MAX: D = 127;

/// Special symbol signifying no information (filler dt)
pub const D_EMPTY: D = 255;

/// Special symbol signifying no information (filler dt)
pub const D_ZERO_INTEGRATION: D = 254;

/// Special symbol signifying no [`Event`] exists
// pub const D_NO_EVENT: D = 253;

#[derive(Clone, Copy, PartialEq, Default)]
pub enum Mode {
    #[default]
    FramePerfect,
    Continuous,
}
/// Precision for maximum intensity representable with allowed [`D`] values
pub type UDshift = u128;

/// Array for computing the intensity to integrate for a given [`D`] value
pub const D_SHIFT: [UDshift; 128] = [
    1 << 0,
    1 << 1,
    1 << 2,
    1 << 3,
    1 << 4,
    1 << 5,
    1 << 6,
    1 << 7,
    1 << 8,
    1 << 9,
    1 << 10,
    1 << 11,
    1 << 12,
    1 << 13,
    1 << 14,
    1 << 15,
    1 << 16,
    1 << 17,
    1 << 18,
    1 << 19,
    1 << 20,
    1 << 21,
    1 << 22,
    1 << 23,
    1 << 24,
    1 << 25,
    1 << 26,
    1 << 27,
    1 << 28,
    1 << 29,
    1 << 30,
    1 << 31,
    1 << 32,
    1 << 33,
    1 << 34,
    1 << 35,
    1 << 36,
    1 << 37,
    1 << 38,
    1 << 39,
    1 << 40,
    1 << 41,
    1 << 42,
    1 << 43,
    1 << 44,
    1 << 45,
    1 << 46,
    1 << 47,
    1 << 48,
    1 << 49,
    1 << 50,
    1 << 51,
    1 << 52,
    1 << 53,
    1 << 54,
    1 << 55,
    1 << 56,
    1 << 57,
    1 << 58,
    1 << 59,
    1 << 60,
    1 << 61,
    1 << 62,
    1 << 63,
    1 << 64,
    1 << 65,
    1 << 66,
    1 << 67,
    1 << 68,
    1 << 69,
    1 << 70,
    1 << 71,
    1 << 72,
    1 << 73,
    1 << 74,
    1 << 75,
    1 << 76,
    1 << 77,
    1 << 78,
    1 << 79,
    1 << 80,
    1 << 81,
    1 << 82,
    1 << 83,
    1 << 84,
    1 << 85,
    1 << 86,
    1 << 87,
    1 << 88,
    1 << 89,
    1 << 90,
    1 << 91,
    1 << 92,
    1 << 93,
    1 << 94,
    1 << 95,
    1 << 96,
    1 << 97,
    1 << 98,
    1 << 99,
    1 << 100,
    1 << 101,
    1 << 102,
    1 << 103,
    1 << 104,
    1 << 105,
    1 << 106,
    1 << 107,
    1 << 108,
    1 << 109,
    1 << 110,
    1 << 111,
    1 << 112,
    1 << 113,
    1 << 114,
    1 << 115,
    1 << 116,
    1 << 117,
    1 << 118,
    1 << 119,
    1 << 120,
    1 << 121,
    1 << 122,
    1 << 123,
    1 << 124,
    1 << 125,
    1 << 126,
    1 << 127,
];

/// The maximum intensity representation for input data. Currently 255 for 8-bit framed input.
pub const MAX_INTENSITY: f32 = 255.0; // TODO: make variable, dependent on input bit depth

/// The default [`D`] value for every pixel at the beginning of transcode
pub const D_START: D = 7;

/// Number of ticks elapsed since a given pixel last fired an [`Event`]
pub type DeltaT = u32;

pub type AbsoluteT = u32;

/// Large count of ticks (e.g., for tracking the running timestamp of a sequence of [Events](Event)
pub type BigT = u64;

/// Measure of an amount of light intensity
pub type Intensity = f64;

/// Pixel x- or y- coordinate address in the ADΔER model
pub type PixelAddress = u16;

/// Special pixel address when signifying the end of a sequence of [Events](Event)
pub const EOF_PX_ADDRESS: PixelAddress = u16::MAX;

/// Pixel channel address in the ADΔER model
#[repr(packed)]
#[derive(Debug, Copy, Clone, PartialEq, Eq, Hash, Serialize, Deserialize)]
pub struct Coord {
    /// Pixel x-coordinate
    pub x: PixelAddress,

    /// Pixel y-coordinate
    pub y: PixelAddress,

    /// Pixel channel, if present
    pub c: Option<u8>,
}

impl Default for Coord {
    fn default() -> Self {
        Self {
            x: 0,
            y: 0,
            c: Some(0),
        }
    }
}

impl Coord {
    /// Creates a new coordinate with the given x, y, and channel
    pub fn new(x: PixelAddress, y: PixelAddress, c: Option<u8>) -> Self {
        Self { x, y, c }
    }

    /// Creates a new 2D coordinate
    pub fn new_2d(x: PixelAddress, y: PixelAddress) -> Self {
        Self { x, y, c: None }
    }

    /// Creates a new 3D coordinate with the given channel
    pub fn new_3d(x: PixelAddress, y: PixelAddress, c: u8) -> Self {
        Self { x, y, c: Some(c) }
    }

    /// Returns the x coordinate as a [`PixelAddress`]
    pub fn x(&self) -> PixelAddress {
        self.x
    }

    /// Returns the y coordinate as a [`PixelAddress`]
    pub fn y(&self) -> PixelAddress {
        self.y
    }

    /// Returns the channel as an `Option<u8>`
    pub fn c(&self) -> Option<u8> {
        self.c
    }

    /// Returns the x coordinate as a `usize`
    pub fn x_usize(&self) -> usize {
        self.x as usize
    }

    /// Returns the y coordinate as a `usize`
    pub fn y_usize(&self) -> usize {
        self.y as usize
    }

    /// Returns the channel as a usize, or 0 if the coordinate is 2D
    pub fn c_usize(&self) -> usize {
        self.c.unwrap_or(0) as usize
    }

    /// Returns true if the coordinate is 2D
    pub fn is_2d(&self) -> bool {
        self.c.is_none()
    }

    /// Returns true if the coordinate is 3D
    pub fn is_3d(&self) -> bool {
        self.c.is_some()
    }

    /// Returns true if the coordinate is valid
    pub fn is_valid(&self) -> bool {
        self.x != EOF_PX_ADDRESS && self.y != EOF_PX_ADDRESS
    }

    /// Returns true if the coordinate is the EOF coordinate
    pub fn is_eof(&self) -> bool {
        self.x == EOF_PX_ADDRESS && self.y == EOF_PX_ADDRESS
    }

    /// Is this coordinate at the border of the image?
    pub fn is_border(&self, width: usize, height: usize, max_scale: usize) -> bool {
        let cs = max_scale * 4;
        self.x_usize() < cs
            || self.x_usize() >= width - cs
            || self.y_usize() < cs
            || self.y_usize() >= height - cs
    }
}

/// A 2D coordinate representation
#[allow(missing_docs)]
#[derive(Debug, Copy, Clone, PartialEq, Eq, Default, Serialize, Deserialize)]
pub struct CoordSingle {
    pub x: PixelAddress,
    pub y: PixelAddress,
}

/// An ADΔER event representation
#[allow(missing_docs)]
#[repr(packed)]
#[derive(Debug, Copy, Clone, PartialEq, Eq, Default, Hash, Serialize, Deserialize)]
pub struct Event {
    pub coord: Coord,
    pub d: D,
    pub delta_t: DeltaT,
}

/// An ADΔER event representation, without the channel component
#[allow(missing_docs)]
#[derive(Debug, Copy, Clone, PartialEq, Eq, Default, Serialize, Deserialize)]
pub struct EventSingle {
    pub coord: CoordSingle,
    pub d: D,
    pub delta_t: DeltaT,
}

impl From<&Event> for EventSingle {
    fn from(event: &Event) -> Self {
        EventSingle {
            coord: CoordSingle {
                x: event.coord.x,
                y: event.coord.y,
            },
            d: event.d,
            delta_t: event.delta_t,
        }
    }
}

impl From<EventSingle> for Event {
    fn from(event: EventSingle) -> Self {
        Event {
            coord: Coord {
                x: event.coord.x,
                y: event.coord.y,
                c: None,
            },
            d: event.d,
            delta_t: event.delta_t,
        }
    }
}

impl Ord for Event {
    fn cmp(&self, other: &Self) -> Ordering {
        let b = other.delta_t;
        let a = self.delta_t;
        b.cmp(&a)
    }
}

impl PartialOrd for Event {
    fn partial_cmp(&self, other: &Self) -> Option<Ordering> {
        Some(self.cmp(other))
    }
}

/// The type of data source representation
#[allow(missing_docs)]
#[derive(Debug, Copy, Clone, PartialEq, Eq)]
pub enum SourceType {
    U8,
    U16,
    U32,
    U64,
    F32,
    F64,
}

const EOF_EVENT: Event = Event {
    coord: Coord {
        x: EOF_PX_ADDRESS,
        y: EOF_PX_ADDRESS,
        c: Some(0),
    },
    d: 0,
    delta_t: 0,
};

/// Helper function for opening a file as a raw or compressed input ADΔER stream
pub fn open_file_decoder(
    file_path: &str,
) -> Result<
    (
        Decoder<BufReader<File>>,
        BitReader<BufReader<File>, BigEndian>,
    ),
    CodecError,
> {
    let bufreader = BufReader::new(File::open(file_path)?);
    let compression = RawInput::new();
    let mut bitreader = BitReader::endian(bufreader, BigEndian);

    // First try opening the file as a raw file, then try as a compressed file
    let stream = match Decoder::new_raw(compression, &mut bitreader) {
        Ok(reader) => reader,
        Err(CodecError::WrongMagic) => {
<<<<<<< HEAD
            bufreader = BufReader::new(File::open(file_path)?);
            let compression = CompressedInput::new(0, 0); // TODO: temporary args. Need to refactor.
            bitreader = BitReader::endian(bufreader, BigEndian);
            Decoder::new_compressed(compression, &mut bitreader)?
=======
            #[cfg(feature = "compression")]
            {
                bufreader = BufReader::new(File::open(file_path)?);
                let compression = CompressedInput::new(0, 0); // TODO: temporary args. Need to refactor.
                bitreader = BitReader::endian(bufreader, BigEndian);
                Decoder::new_compressed(compression, &mut bitreader)?
            }

            #[cfg(not(feature = "compression"))]
            return Err(CodecError::WrongMagic);
>>>>>>> 3cb6cb37
        }
        Err(e) => {
            return Err(e);
        }
    };
    Ok((stream, bitreader))
}

/// An ADΔER event representation
#[allow(missing_docs)]
#[derive(Debug, Copy, Clone, Default, serde::Serialize, serde::Deserialize, PartialEq)]
pub struct EventCoordless {
    pub d: D,

    pub delta_t: DeltaT,
}

impl EventCoordless {
    #[inline(always)]
    pub fn t(&self) -> AbsoluteT {
        self.delta_t as AbsoluteT
    }
}

impl From<Event> for EventCoordless {
    fn from(event: Event) -> Self {
        Self {
            d: event.d,
            delta_t: event.delta_t,
        }
    }
}

impl Add<EventCoordless> for EventCoordless {
    type Output = EventCoordless;

    fn add(self, _rhs: EventCoordless) -> EventCoordless {
        todo!()
    }
}

impl num_traits::Zero for EventCoordless {
    fn zero() -> Self {
        EventCoordless { d: 0, delta_t: 0 }
    }

    fn is_zero(&self) -> bool {
        self.d.is_zero() && self.delta_t.is_zero()
    }
}<|MERGE_RESOLUTION|>--- conflicted
+++ resolved
@@ -12,11 +12,7 @@
 mod codec_old;
 pub use bitstream_io;
 use bitstream_io::{BigEndian, BitReader};
-<<<<<<< HEAD
-use std::cmp::{max, min, Ordering};
-=======
 use std::cmp::{Ordering};
->>>>>>> 3cb6cb37
 use std::fs::File;
 use std::io::BufReader;
 use std::ops::Add;
@@ -53,14 +49,6 @@
     Asint,
 }
 
-<<<<<<< HEAD
-use crate::codec::compressed::blocks::{DeltaTResidual, EventResidual};
-use crate::codec::compressed::stream::CompressedInput;
-use crate::codec::decoder::Decoder;
-use crate::codec::raw::stream::RawInput;
-use crate::codec::{CodecError, ReadCompression};
-use crate::codec_old::compressed::compression::DResidual;
-=======
 #[cfg(feature = "compression")]
 use crate::codec::compressed::blocks::{DeltaTResidual, EventResidual};
 #[cfg(feature = "compression")]
@@ -68,7 +56,6 @@
 use crate::codec::decoder::Decoder;
 use crate::codec::raw::stream::RawInput;
 use crate::codec::{CodecError};
->>>>>>> 3cb6cb37
 use serde::{Deserialize, Serialize};
 
 /// The type of time used in the ADΔER representation
@@ -557,12 +544,6 @@
     let stream = match Decoder::new_raw(compression, &mut bitreader) {
         Ok(reader) => reader,
         Err(CodecError::WrongMagic) => {
-<<<<<<< HEAD
-            bufreader = BufReader::new(File::open(file_path)?);
-            let compression = CompressedInput::new(0, 0); // TODO: temporary args. Need to refactor.
-            bitreader = BitReader::endian(bufreader, BigEndian);
-            Decoder::new_compressed(compression, &mut bitreader)?
-=======
             #[cfg(feature = "compression")]
             {
                 bufreader = BufReader::new(File::open(file_path)?);
@@ -573,7 +554,6 @@
 
             #[cfg(not(feature = "compression"))]
             return Err(CodecError::WrongMagic);
->>>>>>> 3cb6cb37
         }
         Err(e) => {
             return Err(e);
